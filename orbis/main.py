--- conflicted
+++ resolved
@@ -27,15 +27,9 @@
 @asynccontextmanager
 async def lifespan(app: FastAPI):
     try:
-<<<<<<< HEAD
-        logger.info("🚀 Starting Orbis API...")
-        DatabaseManager.init_database(default_db_name="orbis.db")
-        logger.info(f"✅ Database: {DatabaseManager.get_database_info()}")
-=======
         logger.info("Starting Orbis API...")
         DatabaseManager.init_database()
         logger.info(f"Database: {DatabaseManager.get_database_info()}")
->>>>>>> 7158c846
 
         # Load data source configurations
         config_loader = ConfigLoader()
